--- conflicted
+++ resolved
@@ -977,11 +977,7 @@
                 x.PutEventsAsync(
                     It.Is<PutEventsRequest>(request =>
                         request.Entries[0].EventBusName.Equals("event-bus-123") && string.IsNullOrEmpty(request.EndpointId)
-<<<<<<< HEAD
                                                                                 && request.Entries[0].TraceHeader.Equals("trace-header1") && request.Entries[0].Time.Value.Year == dateTimeOffset.Year),
-=======
-                                                                                && request.Entries[0].TraceHeader.Equals("trace-header1") && ((DateTime)request.Entries[0].Time!).Year == dateTimeOffset.Year),
->>>>>>> 8151b3d9
                     It.IsAny<CancellationToken>()),
             Times.Exactly(1));
     }

// Copyright Amazon.com, Inc. or its affiliates. All Rights Reserved.
// SPDX-License-Identifier: Apache-2.0

using Amazon.EventBridge;
using Amazon.EventBridge.Model;
using AWS.Messaging.Configuration;
using AWS.Messaging.Serialization;
using Microsoft.Extensions.Logging;

namespace AWS.Messaging.Publishers.EventBridge;

/// <summary>
/// The EventBridge message publisher allows publishing messages to Amazon EventBridge.
/// </summary>
internal class EventBridgePublisher : IMessagePublisher, IEventBridgePublisher
{
    private readonly IAmazonEventBridge _eventBridgeClient;
    private readonly ILogger<IMessagePublisher> _logger;
    private readonly IMessageConfiguration _messageConfiguration;
    private readonly IEnvelopeSerializer _envelopeSerializer;

    /// <summary>
    /// Creates an instance of <see cref="EventBridgePublisher"/>.
    /// </summary>
    public EventBridgePublisher(
        IAmazonEventBridge eventBridgeClient,
        ILogger<IMessagePublisher> logger,
        IMessageConfiguration messageConfiguration,
        IEnvelopeSerializer envelopeSerializer)
    {
        _eventBridgeClient = eventBridgeClient;
        _logger = logger;
        _messageConfiguration = messageConfiguration;
        _envelopeSerializer = envelopeSerializer;
    }

    /// <summary>
    /// <inheritdoc/>
    /// </summary>
    /// <exception cref="InvalidMessageException">If the message is null or invalid.</exception>
    /// <exception cref="MissingMessageTypeConfigurationException">If cannot find the publisher configuration for the message type.</exception>
    public async Task PublishAsync<T>(T message, CancellationToken token = default)
    {
        await PublishAsync(message, null, token);
    }

    /// <summary>
    /// <inheritdoc/>
    /// </summary>
    /// <param name="message">The application message that will be serialized and sent to an event bus</param>
    /// <param name="eventBridgeOptions">Contains additional parameters that can be set while sending a message to EventBridge</param>
    /// <param name="token">The cancellation token used to cancel the request.</param>
    /// <exception cref="InvalidMessageException">If the message is null or invalid.</exception>
    /// <exception cref="MissingMessageTypeConfigurationException">If cannot find the publisher configuration for the message type.</exception>
    public async Task PublishAsync<T>(T message, EventBridgeOptions? eventBridgeOptions, CancellationToken token = default)
    {
        _logger.LogDebug("Publishing the message of type '{messageType}' using the {publisherType}.", typeof(T), nameof(EventBridgePublisher));

        if (message == null)
        {
            _logger.LogError("A message of type '{messageType}' has a null value.", typeof(T));
            throw new InvalidMessageException("The message cannot be null.");
        }

        var publisherMapping = GetPublisherMapping(typeof(T));
        var publisherEndpoint = publisherMapping.PublisherConfiguration.PublisherEndpoint;

        _logger.LogDebug("Creating the message envelope for the message of type '{messageType}'.", typeof(T));
        var messageEnvelope = await _envelopeSerializer.CreateEnvelopeAsync(message);
        var messageBody = _envelopeSerializer.Serialize(messageEnvelope);

        _logger.LogDebug("Sending the message of type '{messageType}' to EventBridge. Publisher Endpoint: {endpoint}", typeof(T), publisherEndpoint);
        var request = CreatePutEventsRequest(publisherEndpoint, publisherMapping.MessageTypeIdentifier, messageEnvelope.Source?.ToString(), messageBody, eventBridgeOptions);
        await _eventBridgeClient.PutEventsAsync(request, token);
        _logger.LogDebug("The message of type '{messageType}' has been pushed to EventBridge.", typeof(T));
    }

    private PutEventsRequest CreatePutEventsRequest(string eventBusName, string messageType, string? source, string messageBody, EventBridgeOptions? eventBridgeOptions)
    {
        var requestEntry = new PutEventsRequestEntry
        {
            EventBusName = eventBusName,
<<<<<<< HEAD
            DetailType = messageType,
=======
>>>>>>> fad2a6b7
            Detail = messageBody
        };

        var putEventsRequest = new PutEventsRequest
        {
            Entries = new() { requestEntry }
        };

        if (!string.IsNullOrEmpty(eventBridgeOptions?.Source))
            requestEntry.Source = eventBridgeOptions.Source;
        else if(!string.IsNullOrEmpty(source))
            requestEntry.Source = source;

        if (!string.IsNullOrEmpty(eventBridgeOptions?.TraceHeader))
            requestEntry.TraceHeader = eventBridgeOptions.TraceHeader;

        if (eventBridgeOptions != null && eventBridgeOptions.Time != DateTimeOffset.MinValue)
            requestEntry.Time = eventBridgeOptions.Time.DateTime;

        if (!string.IsNullOrEmpty(eventBridgeOptions.DetailType))
            requestEntry.DetailType = eventBridgeOptions.DetailType;

        if (eventBridgeOptions.Resources?.Any() ?? false)
            requestEntry.Resources = eventBridgeOptions.Resources;

        return putEventsRequest;
    }

    private PublisherMapping GetPublisherMapping(Type messageType)
    {
        var mapping = _messageConfiguration.GetPublisherMapping(messageType);
        if (mapping is null)
        {
            _logger.LogError("Cannot find a configuration for the message of type '{messageType}'.", messageType.FullName);
            throw new MissingMessageTypeConfigurationException($"The framework is not configured to accept messages of type '{messageType.FullName}'.");
        }
        if (mapping.PublishTargetType != PublisherTargetType.EVENTBRIDGE_PUBLISHER)
        {
            _logger.LogError("Messages of type '{messageType}' are not configured for publishing to EventBridge.", messageType.FullName);
            throw new MissingMessageTypeConfigurationException($"Messages of type '{messageType.FullName}' are not configured for publishing to EventBridge.");
        }
        return mapping;
    }
}<|MERGE_RESOLUTION|>--- conflicted
+++ resolved
@@ -80,10 +80,7 @@
         var requestEntry = new PutEventsRequestEntry
         {
             EventBusName = eventBusName,
-<<<<<<< HEAD
             DetailType = messageType,
-=======
->>>>>>> fad2a6b7
             Detail = messageBody
         };
 
@@ -103,10 +100,10 @@
         if (eventBridgeOptions != null && eventBridgeOptions.Time != DateTimeOffset.MinValue)
             requestEntry.Time = eventBridgeOptions.Time.DateTime;
 
-        if (!string.IsNullOrEmpty(eventBridgeOptions.DetailType))
+        if (!string.IsNullOrEmpty(eventBridgeOptions?.DetailType))
             requestEntry.DetailType = eventBridgeOptions.DetailType;
 
-        if (eventBridgeOptions.Resources?.Any() ?? false)
+        if (eventBridgeOptions?.Resources?.Any() ?? false)
             requestEntry.Resources = eventBridgeOptions.Resources;
 
         return putEventsRequest;

--- conflicted
+++ resolved
@@ -2,11 +2,8 @@
 // SPDX-License-Identifier: Apache-2.0
 
 using AWS.Messaging.Serialization;
-<<<<<<< HEAD
+using Microsoft.Extensions.Configuration;
 using Microsoft.Extensions.DependencyInjection;
-=======
-using Microsoft.Extensions.Configuration;
->>>>>>> 2cd7370f
 
 namespace AWS.Messaging.Configuration;
 
@@ -79,7 +76,13 @@
     /// </summary>
     /// <param name="suffix">The suffix to append to the message source.</param>
     IMessageBusBuilder AddMessageSourceSuffix(string suffix);
-<<<<<<< HEAD
+    
+    /// <summary>
+    /// Retrieve the Message Processing Framework section from <see cref="IConfiguration"/>
+    /// and apply the Message bus configuration based on that section.
+    /// </summary>
+    /// <param name="configuration"><see cref="IConfiguration"/></param>
+    IMessageBusBuilder LoadConfigurationFromSettings(IConfiguration configuration);
 
     /// <summary>
     /// Add additional services to the <see cref="IMessageBusBuilder"/>. This method is used for AWS.Messaging plugins to add services for messaging.
@@ -87,13 +90,4 @@
     /// <param name="serviceDescriptor">The service descriptor for the added service.</param>
     /// <returns></returns>
     IMessageBusBuilder AddAdditionalService(ServiceDescriptor serviceDescriptor);
-=======
-    
-    /// <summary>
-    /// Retrieve the Message Processing Framework section from <see cref="IConfiguration"/>
-    /// and apply the Message bus configuration based on that section.
-    /// </summary>
-    /// <param name="configuration"><see cref="IConfiguration"/></param>
-    IMessageBusBuilder LoadConfigurationFromSettings(IConfiguration configuration);
->>>>>>> 2cd7370f
 }
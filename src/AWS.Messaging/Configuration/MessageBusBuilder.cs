// Copyright Amazon.com, Inc. or its affiliates. All Rights Reserved.
// SPDX-License-Identifier: Apache-2.0

using AWS.Messaging.Serialization;
using AWS.Messaging.Services;
using AWS.Messaging.Publishers;
using Microsoft.Extensions.DependencyInjection;
using Microsoft.Extensions.DependencyInjection.Extensions;
using AWS.Messaging.Publishers.SQS;
using AWS.Messaging.Publishers.SNS;
using AWS.Messaging.Publishers.EventBridge;
using Microsoft.Extensions.Logging.Abstractions;
using Microsoft.Extensions.Logging;

namespace AWS.Messaging.Configuration;

/// <summary>
/// This <see cref="MessageBusBuilder"/> is used to configure the AWS messaging framework, including adding publishers and subscribers.
/// </summary>
public class MessageBusBuilder : IMessageBusBuilder
{
    private readonly MessageConfiguration _messageConfiguration;
    private readonly IList<ServiceDescriptor> _additionalServices = new List<ServiceDescriptor>();

    /// <summary>
    /// Creates an instance of <see cref="MessageBusBuilder"/>.
    /// </summary>
    public MessageBusBuilder()
    {
        _messageConfiguration = new MessageConfiguration();
    }

    /// <inheritdoc/>
    public IMessageBusBuilder AddSQSPublisher<TMessage>(string queueUrl, string? messageTypeIdentifier = null)
    {
        var sqsPublisherConfiguration = new SQSPublisherConfiguration(queueUrl);
        return AddPublisher<TMessage>(sqsPublisherConfiguration, PublisherTargetType.SQS_PUBLISHER, messageTypeIdentifier);
    }

    /// <inheritdoc/>
    public IMessageBusBuilder AddSNSPublisher<TMessage>(string topicUrl, string? messageTypeIdentifier = null)
    {
        var snsPublisherConfiguration = new SNSPublisherConfiguration(topicUrl);
        return AddPublisher<TMessage>(snsPublisherConfiguration, PublisherTargetType.SNS_PUBLISHER, messageTypeIdentifier);
    }

    /// <inheritdoc/>
    public IMessageBusBuilder AddEventBridgePublisher<TMessage>(string eventBusName, string? messageTypeIdentifier = null, EventBridgePublishOptions? options = null)
    {
        var eventBridgePublisherConfiguration = new EventBridgePublisherConfiguration(eventBusName)
        {
            EndpointID = options?.EndpointID
        };
        return AddPublisher<TMessage>(eventBridgePublisherConfiguration, PublisherTargetType.EVENTBRIDGE_PUBLISHER, messageTypeIdentifier);
    }

    private IMessageBusBuilder AddPublisher<TMessage>(IMessagePublisherConfiguration publisherConfiguration, string publisherType, string? messageTypeIdentifier = null)
    {
        var publisherMapping = new PublisherMapping(typeof(TMessage), publisherConfiguration, publisherType, messageTypeIdentifier);
        _messageConfiguration.PublisherMappings.Add(publisherMapping);
        return this;
    }

    /// <inheritdoc/>
    public IMessageBusBuilder AddMessageHandler<THandler, TMessage>(string? messageTypeIdentifier = null)
        where THandler : IMessageHandler<TMessage>
    {
        var subscriberMapping = new SubscriberMapping(typeof(THandler), typeof(TMessage), messageTypeIdentifier);
        _messageConfiguration.SubscriberMappings.Add(subscriberMapping);
        return this;
    }

    /// <inheritdoc/>
    public IMessageBusBuilder AddSQSPoller(string queueUrl, Action<SQSMessagePollerOptions>? options = null)
    {
        // Create the user-provided options class
        var sqsMessagePollerOptions = new SQSMessagePollerOptions();

        if (options != null)
        {
            options.Invoke(sqsMessagePollerOptions);
        }

        sqsMessagePollerOptions.Validate();

        // Copy that to our internal options class
        var sqsMessagePollerConfiguration = new SQSMessagePollerConfiguration(queueUrl)
        {
            MaxNumberOfConcurrentMessages = sqsMessagePollerOptions.MaxNumberOfConcurrentMessages,
            VisibilityTimeout = sqsMessagePollerOptions.VisibilityTimeout,
            VisibilityTimeoutExtensionThreshold = sqsMessagePollerOptions.VisibilityTimeoutExtensionThreshold,
            VisibilityTimeoutExtensionHeartbeatInterval = sqsMessagePollerOptions.VisibilityTimeoutExtensionHeartbeatInterval,
            WaitTimeSeconds = sqsMessagePollerOptions.WaitTimeSeconds
        };

        _messageConfiguration.MessagePollerConfigurations.Add(sqsMessagePollerConfiguration);
        return this;
    }

    /// <inheritdoc/>
    public IMessageBusBuilder ConfigureSerializationOptions(Action<SerializationOptions> options)
    {
        options(_messageConfiguration.SerializationOptions);
        return this;
    }

    /// <inheritdoc/>
    public IMessageBusBuilder AddSerializationCallback(ISerializationCallback serializationCallback)
    {
        _messageConfiguration.SerializationCallbacks.Add(serializationCallback);
        return this;
    }

    /// <inheritdoc/>
<<<<<<< HEAD
    public IMessageBusBuilder AddAdditionalService(ServiceDescriptor serviceDescriptor)
    {
        _additionalServices.Add(serviceDescriptor);
=======
    public IMessageBusBuilder AddMessageSource(string messageSource)
    {
        _messageConfiguration.Source = messageSource;
        return this;
    }

    /// <inheritdoc/>
    public IMessageBusBuilder AddMessageSourceSuffix(string suffix)
    {
        _messageConfiguration.SourceSuffix = suffix;
>>>>>>> ea605660
        return this;
    }

    internal void Build(IServiceCollection services)
    {
        // Make sure there is at least the default null implementation of the logger to injected so that
        // the DI constructors can be satisfied.
        services.TryAdd(ServiceDescriptor.Singleton<ILoggerFactory, NullLoggerFactory>());
        services.TryAdd(ServiceDescriptor.Singleton(typeof(ILogger<>), typeof(NullLogger<>)));

        services.AddSingleton<IMessageConfiguration>(_messageConfiguration);
        services.TryAddSingleton<IMessageSerializer, MessageSerializer>();
        services.TryAddSingleton<IEnvelopeSerializer, EnvelopeSerializer>();
        services.TryAddSingleton<IDateTimeHandler, DateTimeHandler>();
        services.TryAddSingleton<IMessageIdGenerator, MessageIdGenerator>();
        services.TryAddSingleton<IAWSClientProvider, AWSClientProvider>();
<<<<<<< HEAD
        services.TryAddSingleton<IMessageManagerFactory, DefaultMessageManagerFactory>();
        services.TryAddSingleton<IHandlerInvoker, HandlerInvoker>();
        services.TryAddSingleton<IMessagePollerFactory, DefaultMessagePollerFactory>();
=======
        services.TryAddSingleton<IMessageSourceHandler, MessageSourceHandler>();
        services.TryAddSingleton<IEnvironmentManager, EnvironmentManager>();
        services.TryAddSingleton<IDnsManager, DnsManager>();
        services.TryAddSingleton<IEC2InstanceMetadataManager, EC2InstanceMetadataManager>();
        services.TryAddSingleton<IECSContainerMetadataManager, ECSContainerMetadataManager>();
        services.AddHttpClient("ECSMetadataClient");
>>>>>>> ea605660

        if (_messageConfiguration.PublisherMappings.Any())
        {
            services.AddSingleton<IMessagePublisher, MessageRoutingPublisher>();

            if (_messageConfiguration.PublisherMappings.Any(x => x.PublishTargetType == PublisherTargetType.SQS_PUBLISHER))
            {
                services.TryAddAWSService<Amazon.SQS.IAmazonSQS>();
                services.TryAddSingleton<ISQSPublisher, SQSPublisher>();
            }
            if (_messageConfiguration.PublisherMappings.Any(x => x.PublishTargetType == PublisherTargetType.SNS_PUBLISHER))
            {
                services.TryAddAWSService<Amazon.SimpleNotificationService.IAmazonSimpleNotificationService>();
                services.TryAddSingleton<ISNSPublisher, SNSPublisher>();
            }
            if (_messageConfiguration.PublisherMappings.Any(x => x.PublishTargetType == PublisherTargetType.EVENTBRIDGE_PUBLISHER))
            {
                services.TryAddAWSService<Amazon.EventBridge.IAmazonEventBridge>();
                services.TryAddSingleton<IEventBridgePublisher, EventBridgePublisher>();
            }
        }

        if (_messageConfiguration.SubscriberMappings.Any())
        {
            services.TryAddAWSService<Amazon.SQS.IAmazonSQS>();

            foreach (var subscriberMapping in _messageConfiguration.SubscriberMappings)
            {
                services.AddSingleton(subscriberMapping.HandlerType);
            }
        }

        if (_messageConfiguration.MessagePollerConfigurations.Any())
        {
            services.AddHostedService<MessagePumpService>();

            if (_messageConfiguration.MessagePollerConfigurations.OfType<SQSMessagePollerConfiguration>().Any())
            {
                services.TryAddAWSService<Amazon.SQS.IAmazonSQS>();
            }
        }

        foreach (var service in _additionalServices)
        {
            services.Add(service);
        }
    }
}<|MERGE_RESOLUTION|>--- conflicted
+++ resolved
@@ -112,22 +112,23 @@
     }
 
     /// <inheritdoc/>
-<<<<<<< HEAD
+    public IMessageBusBuilder AddMessageSource(string messageSource)
+    {
+        _messageConfiguration.Source = messageSource;
+        return this;
+    }
+
+    /// <inheritdoc/>
+    public IMessageBusBuilder AddMessageSourceSuffix(string suffix)
+    {
+        _messageConfiguration.SourceSuffix = suffix;
+        return this;
+    }
+
+    /// <inheritdoc/>
     public IMessageBusBuilder AddAdditionalService(ServiceDescriptor serviceDescriptor)
     {
         _additionalServices.Add(serviceDescriptor);
-=======
-    public IMessageBusBuilder AddMessageSource(string messageSource)
-    {
-        _messageConfiguration.Source = messageSource;
-        return this;
-    }
-
-    /// <inheritdoc/>
-    public IMessageBusBuilder AddMessageSourceSuffix(string suffix)
-    {
-        _messageConfiguration.SourceSuffix = suffix;
->>>>>>> ea605660
         return this;
     }
 
@@ -144,18 +145,15 @@
         services.TryAddSingleton<IDateTimeHandler, DateTimeHandler>();
         services.TryAddSingleton<IMessageIdGenerator, MessageIdGenerator>();
         services.TryAddSingleton<IAWSClientProvider, AWSClientProvider>();
-<<<<<<< HEAD
-        services.TryAddSingleton<IMessageManagerFactory, DefaultMessageManagerFactory>();
-        services.TryAddSingleton<IHandlerInvoker, HandlerInvoker>();
-        services.TryAddSingleton<IMessagePollerFactory, DefaultMessagePollerFactory>();
-=======
         services.TryAddSingleton<IMessageSourceHandler, MessageSourceHandler>();
         services.TryAddSingleton<IEnvironmentManager, EnvironmentManager>();
         services.TryAddSingleton<IDnsManager, DnsManager>();
         services.TryAddSingleton<IEC2InstanceMetadataManager, EC2InstanceMetadataManager>();
         services.TryAddSingleton<IECSContainerMetadataManager, ECSContainerMetadataManager>();
         services.AddHttpClient("ECSMetadataClient");
->>>>>>> ea605660
+        services.TryAddSingleton<IMessageManagerFactory, DefaultMessageManagerFactory>();
+        services.TryAddSingleton<IHandlerInvoker, HandlerInvoker>();
+        services.TryAddSingleton<IMessagePollerFactory, DefaultMessagePollerFactory>();
 
         if (_messageConfiguration.PublisherMappings.Any())
         {
